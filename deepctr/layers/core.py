# -*- coding:utf-8 -*-
"""

Author:
    Weichen Shen,wcshen1994@163.com

"""

import tensorflow as tf
from tensorflow.python.keras import backend as K
from tensorflow.python.keras.initializers import Zeros, glorot_normal
from tensorflow.python.keras.layers import Layer
from tensorflow.python.keras.regularizers import l2
from tensorflow.keras.initializers import GlorotUniform

from .activation import activation_layer


class LocalActivationUnit(Layer):
    """The LocalActivationUnit used in DIN with which the representation of
    user interests varies adaptively given different candidate items.

      Input shape
        - A list of two 3D tensor with shape:  ``(batch_size, 1, embedding_size)`` and ``(batch_size, T, embedding_size)``

      Output shape
        - 3D tensor with shape: ``(batch_size, T, 1)``.

      Arguments
        - **hidden_units**:list of positive integer, the attention net layer number and units in each layer.

        - **activation**: Activation function to use in attention net.

        - **l2_reg**: float between 0 and 1. L2 regularizer strength applied to the kernel weights matrix of attention net.

        - **dropout_rate**: float in [0,1). Fraction of the units to dropout in attention net.

        - **use_bn**: bool. Whether use BatchNormalization before activation or not in attention net.

        - **seed**: A Python integer to use as random seed.

      References
        - [Zhou G, Zhu X, Song C, et al. Deep interest network for click-through rate prediction[C]//Proceedings of the 24th ACM SIGKDD International Conference on Knowledge Discovery & Data Mining. ACM, 2018: 1059-1068.](https://arxiv.org/pdf/1706.06978.pdf)
    """

    def __init__(self, hidden_units=(64, 32), activation='sigmoid', l2_reg=0, dropout_rate=0, use_bn=False, seed=1024,
                 **kwargs):
        self.hidden_units = hidden_units
        self.activation = activation
        self.l2_reg = l2_reg
        self.dropout_rate = dropout_rate
        self.use_bn = use_bn
        self.seed = seed
        super(LocalActivationUnit, self).__init__(**kwargs)
        self.supports_masking = True

    def build(self, input_shape):

        if not isinstance(input_shape, list) or len(input_shape) != 2:
            raise ValueError('A `LocalActivationUnit` layer should be called '
                             'on a list of 2 inputs')

        if len(input_shape[0]) != 3 or len(input_shape[1]) != 3:
            raise ValueError("Unexpected inputs dimensions %d and %d, expect to be 3 dimensions" % (
                len(input_shape[0]), len(input_shape[1])))

        if input_shape[0][-1] != input_shape[1][-1] or input_shape[0][1] != 1:
            raise ValueError('A `LocalActivationUnit` layer requires '
                             'inputs of a two inputs with shape (None,1,embedding_size) and (None,T,embedding_size)'
                             'Got different shapes: %s,%s' % (input_shape[0], input_shape[1]))
        size = 4 * \
               int(input_shape[0][-1]
                   ) if len(self.hidden_units) == 0 else self.hidden_units[-1]
        self.kernel = self.add_weight(shape=(size, 1),
                                      initializer=glorot_normal(
                                          seed=self.seed),
                                      name="kernel")
        self.bias = self.add_weight(
            shape=(1,), initializer=Zeros(), name="bias")
        self.dnn = DNN(self.hidden_units, self.activation, self.l2_reg, self.dropout_rate, self.use_bn, seed=self.seed)

        # self.dense = tf.keras.layers.Lambda(lambda x: tf.nn.bias_add(tf.tensordot(
        #     x[0], x[1], axes=(-1, 0)), x[2]))

        super(LocalActivationUnit, self).build(
            input_shape)  # Be sure to call this somewhere!

    def call(self, inputs, training=None, **kwargs):

        query, keys = inputs

        keys_len = keys.get_shape()[1]
        queries = K.repeat_elements(query, keys_len, 1)

        att_input = tf.concat(
            [queries, keys, queries - keys, queries * keys], axis=-1)

        att_out = self.dnn(att_input, training=training)

        attention_score = tf.nn.bias_add(tf.tensordot(att_out, self.kernel, axes=(-1, 0)), self.bias)
        # attention_score = self.dense([att_out, self.kernel, self.bias])

        return attention_score

    def compute_output_shape(self, input_shape):
        return input_shape[1][:2] + (1,)

    def compute_mask(self, inputs, mask):
        return mask

    def get_config(self, ):
        config = {'activation': self.activation, 'hidden_units': self.hidden_units,
                  'l2_reg': self.l2_reg, 'dropout_rate': self.dropout_rate, 'use_bn': self.use_bn, 'seed': self.seed}
        base_config = super(LocalActivationUnit, self).get_config()
        return dict(list(base_config.items()) + list(config.items()))


class DNN(Layer):
    """The Multi Layer Percetron

      Input shape
        - nD tensor with shape: ``(batch_size, ..., input_dim)``. The most common situation would be a 2D input with shape ``(batch_size, input_dim)``.

      Output shape
        - nD tensor with shape: ``(batch_size, ..., hidden_size[-1])``. For instance, for a 2D input with shape ``(batch_size, input_dim)``, the output would have shape ``(batch_size, hidden_size[-1])``.

      Arguments
        - **hidden_units**:list of positive integer, the layer number and units in each layer.

        - **activation**: Activation function to use.

        - **l2_reg**: float between 0 and 1. L2 regularizer strength applied to the kernel weights matrix.

        - **dropout_rate**: float in [0,1). Fraction of the units to dropout.

        - **use_bn**: bool. Whether use BatchNormalization before activation or not.

        - **output_activation**: Activation function to use in the last layer.If ``None``,it will be same as ``activation``.

        - **seed**: A Python integer to use as random seed.
    """

    def __init__(self, hidden_units, activation='relu', l2_reg=0, dropout_rate=0, use_bn=False, output_activation=None,
                 seed=1024, **kwargs):
        self.hidden_units = hidden_units
        self.activation = activation
        self.l2_reg = l2_reg
        self.dropout_rate = dropout_rate
        self.use_bn = use_bn
        self.output_activation = output_activation
        self.seed = seed

        super(DNN, self).__init__(**kwargs)

    def build(self, input_shape):
        # if len(self.hidden_units) == 0:
        #     raise ValueError("hidden_units is empty")
        input_size = input_shape[-1]
        hidden_units = [int(input_size)] + list(self.hidden_units)
        self.kernels = [self.add_weight(name='kernel' + str(i),
                                        shape=(
                                            hidden_units[i], hidden_units[i + 1]),
                                        initializer=glorot_normal(
                                            seed=self.seed),
                                        regularizer=l2(self.l2_reg),
                                        trainable=True) for i in range(len(self.hidden_units))]
        self.bias = [self.add_weight(name='bias' + str(i),
                                     shape=(self.hidden_units[i],),
                                     initializer=Zeros(),
                                     trainable=True) for i in range(len(self.hidden_units))]
        if self.use_bn:
            self.bn_layers = [tf.keras.layers.BatchNormalization() for _ in range(len(self.hidden_units))]

        self.dropout_layers = [tf.keras.layers.Dropout(self.dropout_rate, seed=self.seed + i) for i in
                               range(len(self.hidden_units))]

        self.activation_layers = [activation_layer(self.activation) for _ in range(len(self.hidden_units))]

        if self.output_activation:
            self.activation_layers[-1] = activation_layer(self.output_activation)

        super(DNN, self).build(input_shape)  # Be sure to call this somewhere!

    def call(self, inputs, training=None, **kwargs):

        deep_input = inputs

        for i in range(len(self.hidden_units)):
            # tf.add特例，bias只有一维，data_format是指数据格式，图片NCHW, None, channels, height, width
            fc = tf.nn.bias_add(tf.tensordot(
                deep_input, self.kernels[i], axes=(-1, 0)), self.bias[i])

            if self.use_bn:
                # 默认是None, True:是指训练的时候用，False:推断的时候不同
                fc = self.bn_layers[i](fc, training=training)

            fc = self.activation_layers[i](fc)

            fc = self.dropout_layers[i](fc, training=training)
            deep_input = fc

        return deep_input

    def compute_output_shape(self, input_shape):
        if len(self.hidden_units) > 0:
            shape = input_shape[:-1] + (self.hidden_units[-1],)
        else:
            shape = input_shape

        return tuple(shape)

    def get_config(self, ):
        config = {'activation': self.activation, 'hidden_units': self.hidden_units,
                  'l2_reg': self.l2_reg, 'use_bn': self.use_bn, 'dropout_rate': self.dropout_rate,
                  'output_activation': self.output_activation, 'seed': self.seed}
        base_config = super(DNN, self).get_config()
        return dict(list(base_config.items()) + list(config.items()))


class PredictionLayer(Layer):
    """
      Arguments
         - **task**: str, ``"binary"`` for  binary logloss or  ``"regression"`` for regression loss

         - **use_bias**: bool.Whether add bias term or not.
    """

    def __init__(self, task='binary', use_bias=True, **kwargs):
        if task not in ["binary", "multiclass", "regression"]:
            raise ValueError("task must be binary,multiclass or regression")
        self.task = task
        self.use_bias = use_bias
        super(PredictionLayer, self).__init__(**kwargs)

    def build(self, input_shape):

        if self.use_bias:
            self.global_bias = self.add_weight(
                shape=(1,), initializer=Zeros(), name="global_bias")

        # Be sure to call this somewhere!
        super(PredictionLayer, self).build(input_shape)

    def call(self, inputs, **kwargs):
        x = inputs
        if self.use_bias:
            x = tf.nn.bias_add(x, self.global_bias, data_format='NHWC')
        if self.task == "binary":
            x = tf.sigmoid(x)

        output = tf.reshape(x, (-1, 1))

        return output

    def compute_output_shape(self, input_shape):
        return (None, 1)

    def get_config(self, ):
        config = {'task': self.task, 'use_bias': self.use_bias}
        base_config = super(PredictionLayer, self).get_config()
<<<<<<< HEAD
        return dict(list(base_config.items()) + list(config.items()))

class SampledSoftmax(Layer):
    def __init__(self, item_nums, num_sampled, l2_reg, seed, **kwargs):
        super(SampledSoftmax, self).__init__(**kwargs)
        self.item_nums = item_nums
        self.num_sampled = num_sampled
        self.l2_reg = l2_reg
        self.seed = seed

    def build(self, input_shape):
        super(SampledSoftmax, self).build(input_shape)
        embed_size = input_shape[0][1]
        self.softmax_w = self.add_weight(
                                         name="softmax_w",
                                         shape=(self.item_nums, embed_size),
                                         initializer=GlorotUniform(self.seed),
                                         regularizer=l2(self.l2_reg)
                                        )
        self.softmax_b = self.add_weight(
                                         name="softmax_b",
                                         shape=(self.item_nums,),
                                         initializer=Zeros()
                                        )

    def call(self, inputs, training=None, **kwargs):
        input_embed, labels = inputs
        if training:
            softmax_loss = tf.nn.sampled_softmax_loss(weights=self.softmax_w,
                                                    biases=self.softmax_b,
                                                    labels=labels,
                                                    inputs=input_embed,
                                                    num_sampled=self.num_sampled,
                                                    num_classes=self.item_nums,
                                                    seed=self.seed,
                                                    name="softmax_loss")
        else:
            logits = tf.matmul(input_embed, tf.transpose(self.softmax_w))
            logits = tf.nn.bias_add(logits, self.softmax_b)
            labels_one_hot = tf.one_hot(labels, self.item_nums)
            softmax_loss = tf.nn.softmax_cross_entropy_with_logits(
                                                                    labels=labels_one_hot,
                                                                    logits=logits)
        return softmax_loss
    
    def compute_output_shape(self, input_shape):
        return (None,)
    
    def get_config(self, ):
        config = {'item_nums': self.item_nums, 'num_sampled': self.num_sampled,
                  "l2_reg": self.l2_reg, "seed": self.seed}
        base_config = super(SampledSoftmax, self).get_config()
=======
>>>>>>> e9c8f08f
        return dict(list(base_config.items()) + list(config.items()))<|MERGE_RESOLUTION|>--- conflicted
+++ resolved
@@ -258,7 +258,6 @@
     def get_config(self, ):
         config = {'task': self.task, 'use_bias': self.use_bias}
         base_config = super(PredictionLayer, self).get_config()
-<<<<<<< HEAD
         return dict(list(base_config.items()) + list(config.items()))
 
 class SampledSoftmax(Layer):
@@ -311,6 +310,4 @@
         config = {'item_nums': self.item_nums, 'num_sampled': self.num_sampled,
                   "l2_reg": self.l2_reg, "seed": self.seed}
         base_config = super(SampledSoftmax, self).get_config()
-=======
->>>>>>> e9c8f08f
         return dict(list(base_config.items()) + list(config.items()))