# -*- coding:utf-8 -*-
"""

Author:
    Weichen Shen,wcshen1994@163.com

"""
import tensorflow as tf
from tensorflow.python.keras.layers import Flatten


class NoMask(tf.keras.layers.Layer):
    def __init__(self, **kwargs):
        super(NoMask, self).__init__(**kwargs)

    def build(self, input_shape):
        # Be sure to call this somewhere!
        super(NoMask, self).build(input_shape)

    def call(self, x, mask=None, **kwargs):
        return x

    def compute_mask(self, inputs, mask):
        return None


class Hash(tf.keras.layers.Layer):
    """
    hash the input to [0,num_buckets)
    if mask_zero = True,0 or 0.0 will be set to 0,other value will be set in range[1,num_buckets)
    """

    def __init__(self, num_buckets, mask_zero=False, **kwargs):
        self.num_buckets = num_buckets
        self.mask_zero = mask_zero
        super(Hash, self).__init__(**kwargs)

    def build(self, input_shape):
        # Be sure to call this somewhere!
        super(Hash, self).build(input_shape)

    def call(self, x, mask=None, **kwargs):


        if x.dtype != tf.string:
            zero = tf.as_string(tf.zeros([1], dtype=x.dtype))
            x = tf.as_string(x, )
        else:
            zero = tf.as_string(tf.zeros([1], dtype='int32'))

        num_buckets = self.num_buckets if not self.mask_zero else self.num_buckets - 1
        try:
<<<<<<< HEAD
            # hash冲突的可能性高, string_to_hash_bucket_strong: hash冲突的可能性低
            hash_x = tf.string_to_hash_bucket_fast(x, self.num_buckets if not self.mask_zero else self.num_buckets - 1,
                                                    name=None)  # weak hash
=======
            hash_x = tf.string_to_hash_bucket_fast(x, num_buckets,
                                                   name=None)  # weak hash
>>>>>>> 7ab8bc6a70982aa79c36c20678c98becb7f291b1
        except:
            hash_x = tf.strings.to_hash_bucket_fast(x, num_buckets,
                                                    name=None)  # weak hash
        if self.mask_zero:
<<<<<<< HEAD
            mask_1 = tf.cast(tf.not_equal(x, "0"), 'int64')
            mask_2 = tf.cast(tf.not_equal(x, "0.0"), 'int64')
            mask = mask_1 * mask_2
            # mask vallue return zero
=======
            mask = tf.cast(tf.not_equal(x, zero), dtype='int64')
>>>>>>> 7ab8bc6a70982aa79c36c20678c98becb7f291b1
            hash_x = (hash_x + 1) * mask

        return hash_x
    def get_config(self, ):
        config = {'num_buckets': self.num_buckets, 'mask_zero': self.mask_zero, }
        base_config = super(Hash, self).get_config()
        return dict(list(base_config.items()) + list(config.items()))


class Linear(tf.keras.layers.Layer):

    def __init__(self, l2_reg=0.0, mode=0, use_bias=False, seed=1024, **kwargs):

        self.l2_reg = l2_reg
        # self.l2_reg = tf.contrib.layers.l2_regularizer(float(l2_reg_linear))
        if mode not in [0, 1, 2]:
            raise ValueError("mode must be 0,1 or 2")
        self.mode = mode
        self.use_bias = use_bias
        self.seed = seed
        super(Linear, self).__init__(**kwargs)

    def build(self, input_shape):
        if self.use_bias:
            self.bias = self.add_weight(name='linear_bias',
                                        shape=(1,),
                                        initializer=tf.keras.initializers.Zeros(),
                                        trainable=True)
        if self.mode == 1:
            self.kernel = self.add_weight(
                'linear_kernel',
                shape=[int(input_shape[-1]), 1],
                initializer=tf.keras.initializers.glorot_normal(self.seed),
                regularizer=tf.keras.regularizers.l2(self.l2_reg),
                trainable=True)
        elif self.mode == 2:
            self.kernel = self.add_weight(
                'linear_kernel',
                shape=[int(input_shape[1][-1]), 1],
                initializer=tf.keras.initializers.glorot_normal(self.seed),
                regularizer=tf.keras.regularizers.l2(self.l2_reg),
                trainable=True)

        super(Linear, self).build(input_shape)  # Be sure to call this somewhere!

    def call(self, inputs, **kwargs):
        if self.mode == 0:
            sparse_input = inputs
            # (batch_size, 1)
            linear_logit = reduce_sum(sparse_input, axis=-1, keep_dims=True)
        elif self.mode == 1:
            dense_input = inputs
            # (batch_size, 1)
            fc = tf.tensordot(dense_input, self.kernel, axes=(-1, 0))
            linear_logit = fc
        else:
            sparse_input, dense_input = inputs
            fc = tf.tensordot(dense_input, self.kernel, axes=(-1, 0))
            # (batch_size, 1)
            linear_logit = reduce_sum(sparse_input, axis=-1, keep_dims=False) + fc
        if self.use_bias:
            linear_logit += self.bias

        return linear_logit

    def compute_output_shape(self, input_shape):
        return (None, 1)

    def compute_mask(self, inputs, mask):
        return None

    def get_config(self, ):
        config = {'mode': self.mode, 'l2_reg': self.l2_reg, 'use_bias': self.use_bias, 'seed': self.seed}
        base_config = super(Linear, self).get_config()
        return dict(list(base_config.items()) + list(config.items()))


def concat_func(inputs, axis=-1, mask=False):
    if not mask:
        inputs = list(map(NoMask(), inputs))
    if len(inputs) == 1:
        return inputs[0]
    else:
        return tf.keras.layers.Concatenate(axis=axis)(inputs)


def reduce_mean(input_tensor,
                axis=None,
                keep_dims=False,
                name=None,
                reduction_indices=None):
    try:
        return tf.reduce_mean(input_tensor,
                              axis=axis,
                              keep_dims=keep_dims,
                              name=name,
                              reduction_indices=reduction_indices)
    except TypeError:
        return tf.reduce_mean(input_tensor,
                              axis=axis,
                              keepdims=keep_dims,
                              name=name)


def reduce_sum(input_tensor,
               axis=None,
               keep_dims=False,
               name=None,
               reduction_indices=None):
    try:
        return tf.reduce_sum(input_tensor,
                             axis=axis,
                             keep_dims=keep_dims,
                             name=name,
                             reduction_indices=reduction_indices)
    except TypeError:
        return tf.reduce_sum(input_tensor,
                             axis=axis,
                             keepdims=keep_dims,
                             name=name)


def reduce_max(input_tensor,
               axis=None,
               keep_dims=False,
               name=None,
               reduction_indices=None):
    try:
        return tf.reduce_max(input_tensor,
                             axis=axis,
                             keep_dims=keep_dims,
                             name=name,
                             reduction_indices=reduction_indices)
    except TypeError:
        return tf.reduce_max(input_tensor,
                             axis=axis,
                             keepdims=keep_dims,
                             name=name)


def div(x, y, name=None):
    try:
        return tf.div(x, y, name=name)
    except AttributeError:
        return tf.divide(x, y, name=name)


def softmax(logits, dim=-1, name=None):
    try:
        return tf.nn.softmax(logits, dim=dim, name=name)
    except TypeError:
        return tf.nn.softmax(logits, axis=dim, name=name)


class Add(tf.keras.layers.Layer):
    def __init__(self, **kwargs):
        super(Add, self).__init__(**kwargs)

    def build(self, input_shape):
        # Be sure to call this somewhere!
        super(Add, self).build(input_shape)

    def call(self, inputs, **kwargs):
        if not isinstance(inputs, list):
            return inputs
        if len(inputs) == 1:
            return inputs[0]
        if len(inputs) == 0:
            return tf.constant([[0.0]])

        return tf.keras.layers.add(inputs)

<<<<<<< HEAD
=======

>>>>>>> 7ab8bc6a70982aa79c36c20678c98becb7f291b1
def add_func(inputs):
    return Add()(inputs)
    
def basic_loss_function(y_true, y_pred):
    return tf.math.reduce_mean(y_pred)

def combined_dnn_input(sparse_embedding_list, dense_value_list):
    if len(sparse_embedding_list) > 0 and len(dense_value_list) > 0:
        sparse_dnn_input = Flatten()(concat_func(sparse_embedding_list))
        dense_dnn_input = Flatten()(concat_func(dense_value_list))
        return concat_func([sparse_dnn_input, dense_dnn_input])
    elif len(sparse_embedding_list) > 0:
        return Flatten()(concat_func(sparse_embedding_list))
    elif len(dense_value_list) > 0:
        return Flatten()(concat_func(dense_value_list))
    else:
        raise NotImplementedError("dnn_feature_columns can not be empty list")<|MERGE_RESOLUTION|>--- conflicted
+++ resolved
@@ -50,26 +50,13 @@
 
         num_buckets = self.num_buckets if not self.mask_zero else self.num_buckets - 1
         try:
-<<<<<<< HEAD
-            # hash冲突的可能性高, string_to_hash_bucket_strong: hash冲突的可能性低
-            hash_x = tf.string_to_hash_bucket_fast(x, self.num_buckets if not self.mask_zero else self.num_buckets - 1,
-                                                    name=None)  # weak hash
-=======
             hash_x = tf.string_to_hash_bucket_fast(x, num_buckets,
                                                    name=None)  # weak hash
->>>>>>> 7ab8bc6a70982aa79c36c20678c98becb7f291b1
         except:
             hash_x = tf.strings.to_hash_bucket_fast(x, num_buckets,
                                                     name=None)  # weak hash
         if self.mask_zero:
-<<<<<<< HEAD
-            mask_1 = tf.cast(tf.not_equal(x, "0"), 'int64')
-            mask_2 = tf.cast(tf.not_equal(x, "0.0"), 'int64')
-            mask = mask_1 * mask_2
-            # mask vallue return zero
-=======
             mask = tf.cast(tf.not_equal(x, zero), dtype='int64')
->>>>>>> 7ab8bc6a70982aa79c36c20678c98becb7f291b1
             hash_x = (hash_x + 1) * mask
 
         return hash_x
@@ -242,10 +229,6 @@
 
         return tf.keras.layers.add(inputs)
 
-<<<<<<< HEAD
-=======
-
->>>>>>> 7ab8bc6a70982aa79c36c20678c98becb7f291b1
 def add_func(inputs):
     return Add()(inputs)
     
